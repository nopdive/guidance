# TODO(nopdive): This module requires a memory review.

import logging
import traceback
import time
import weakref
from abc import ABC
from typing import TYPE_CHECKING, Any, Callable, Iterator, Optional, Sequence

import numpy as np

from ..._parser import TokenParser
from ..._schema import (
    EngineCallResponse,
    EngineOutput,
    GenToken,
    GuidanceEngineMetrics,
    LLGrammar,
)
from ...metrics import PeriodicMetricsGenerator, PostExecMetrics, Monitor
from ...registry import get_renderer, get_trace_handler, get_exchange
from ..._utils import log_cleanup, log_init, softmax, to_utf8_or_bytes_string
from ...visual import (
    ExecutionCompletedMessage,
    ExecutionStartedMessage,
    GuidanceMessage,
    OutputRequestMessage,
    TokensMessage,
)
<<<<<<< HEAD
from .._base._state import Message
=======
from ...visual._async import async_task, run_async_coroutine
>>>>>>> dade28aa
from ._state import EngineState
from ._tokenizer import Tokenizer

if TYPE_CHECKING:
    from .._base._model import Model

logger = logging.getLogger(__name__)


def _engine_cleanup(
    msg_recv: Callable[[GuidanceMessage], None],
    monitor: Optional["Monitor"],
    periodic_metrics_generator: Optional[PeriodicMetricsGenerator],
    log_msg: str
):
    get_exchange().unsubscribe(msg_recv)

    if periodic_metrics_generator is not None:
        try:
            periodic_metrics_generator.stop()
        except Exception as _:
            logger.error(f"Failed to stop periodic metrics generator: {traceback.format_exc()}")

    if monitor is not None:
        try:
            monitor.stop()
        except Exception as _:
            logger.error(f"Failed to stop monitor: {traceback.format_exc()}")

    log_cleanup(log_msg)


def _wrapped_msg_recv(engine_weak_ref: weakref.ref) -> Callable[[GuidanceMessage], None]:
    def closure(message):
        return _msg_recv(engine_weak_ref, message)

    return closure


def _msg_recv(engine_weakref: weakref.ReferenceType, message: GuidanceMessage) -> None:
    engine = engine_weakref()
    if engine is None:
        return

    # NOTE(nopdive): This is run on a background thread.
    logger.debug(f"ENGINE({id(engine)}):msg_recv:{message}")
    if isinstance(message, ExecutionStartedMessage):
        if engine.periodic_metrics_generator is not None:
            engine.periodic_metrics_generator.resume()
    elif isinstance(message, ExecutionCompletedMessage) and message.is_err:
        pass
    elif isinstance(message, (ExecutionCompletedMessage, OutputRequestMessage, TokensMessage)):
        if engine.periodic_metrics_generator is not None:
            engine.periodic_metrics_generator.pause()


class Engine(ABC):
    """The engine owns the inference computation and is used/created by the Model class.

    Engine objects represent the expensive parts of inference. While Model objects are cheap and do not
    need to know about the tokenizer or the model parameters, Engine objects know about both. Many
    Model objects can reference a single Engine object. Engine objects can also be hidden behind a
    Server so a single server can serve many clients' model objects through a single Engine object.
    """

    def __init__(
        self,
        tokenizer: Tokenizer,
        compute_log_probs=False,
        enable_backtrack=True,
        enable_ff_tokens=True,
        renderer=None,
        enable_monitoring=True,
        **kwargs,
    ):
        self.tokenizer = tokenizer
        self.compute_log_probs = compute_log_probs
        self._enable_backtrack = enable_backtrack
        self._enable_ff_tokens = enable_ff_tokens
        self._enable_monitoring = enable_monitoring
        self._top_k = kwargs.get("top_k", 5)
        self.metrics = GuidanceEngineMetrics()

        if renderer is None:
            self.trace_handler = get_trace_handler()
            self.renderer = get_renderer()
        else:
            self.renderer = renderer
            self.trace_handler = renderer._trace_handler

        msg_recv = _wrapped_msg_recv(weakref.ref(self))
        get_exchange().subscribe(msg_recv)

        self.model_dict: weakref.WeakValueDictionary[int, "Model"] = weakref.WeakValueDictionary()

        self.monitor = None
        self.periodic_metrics_generator = None
        self.post_exec_metrics = None
        if self._enable_monitoring:
            self.monitor = Monitor(self.metrics)
            self.monitor.start()

            self.periodic_metrics_generator = PeriodicMetricsGenerator(self.monitor)
            self.periodic_metrics_generator.start()
            self.post_exec_metrics = PostExecMetrics(self.monitor)

        weakref.finalize(
            self,
            _engine_cleanup,
            msg_recv,
            self.monitor,
            self.periodic_metrics_generator,
            f"engine({id(self)})",
        )
        log_init(f"engine({id(self)})")

    # These need to be properties because once an Engine is started, you can't change their behavior.
    @property
    def enable_backtrack(self):
        return self._enable_backtrack

    @property
    def enable_ff_tokens(self):
        return self._enable_ff_tokens

    @property
    def enable_monitoring(self):
        return self._enable_monitoring

    def get_chat_template(
        self,
    ):  # TODO [HN]: Add more logic here...should we instantiate class here? do we even need to?
        return (
            self.tokenizer.chat_template()
        )  # Instantiate the class before returning to client for now

    def reset_metrics(self):
        self.metrics = GuidanceEngineMetrics()

    def __call__(
        self,
        state: EngineState,
        grammar: LLGrammar,
        ensure_bos_token: bool = True,
        echo: bool = True,
    ) -> Iterator[EngineCallResponse]:
        """Main entry point for the inference-parser loop. Yields EngineCallResponse objects as
        the parser advances through the grammar.

        Parameters
        ----------
        prompt : str or Parser
            This is represents the current state of a guidance parser that will be extended
            using the passed grammar. If a string is given then we assume the previous parser
            state is just a fixed string prompt, if a full Parser is given then we extend that
            parser by appending the new grammar to the parser's current grammar and then
            inferencing the model. (TODO: implement full parser extension support)
        grammar: Function
            Grammar (RawFunction or GrammarFunction) used to extend the prompt.
        ensure_bos_token: bool
            Ensures that the prompt ends with the BOS token.
        """
        # TODO: Pass these to get_logits
        # images = state.images
        # audio = state.audio
        # videos = state.videos

        parser = TokenParser(
            grammar,
            tokenizer=self.tokenizer,
            prompt=state.prompt.encode("utf-8"),
            ensure_bos_token=ensure_bos_token,
            enable_backtrack=self.enable_backtrack,
            enable_ff_tokens=self.enable_ff_tokens,
        )

        has_get_logits = True
        engine_output = None
        logits_lat_ms = 0
        delayed_bytes = b""
        delayed_engine_outputs: list[EngineOutput] = []
        while not parser.done():
            t0 = time.time()

            tokens, mask_fut, backtrack = parser.advance(engine_output)

            # Note that has_pending_stop implies that the response is a stop response,
            # but the converse is not true. We can therefore avoid some (but not all)
            # unnecessary calls to get_logits on the final iteration.
            has_pending_stop = parser.has_pending_stop()

            if has_get_logits and not has_pending_stop:
                try:
                    t0 = time.time()
                    logits = self.get_logits(token_ids=tokens)
                    logits_lat_ms = (time.time() - t0) * 1000
                except NotImplementedError:
                    # Permanently fall-back to get_next_token if get_logits is not implemented
                    has_get_logits = False
                    logits = None
                    logits_lat_ms = 0
            else:
                logits = None

            # Important: don't wait on this future until after getting the logits;
            # this allows the mask to be built concurrently with model inference
            mask, ll_response = mask_fut.result()

            engine_response = ll_response.progress.to_engine_call_response()
            engine_response.backtrack = backtrack
            if engine_output:
                engine_response.engine_outputs.append(engine_output)

            # NOTE (loc): Temporary solution to quickly check which segments are generated and which are force-forwarded to animate visualizations on the UI
            # These tokens in chunk will not be used for final visualization
            # TODO: This should be handled by the interpreter
            if echo and engine_response.new_bytes:
                try:
                    _new_bytes = delayed_bytes + engine_response.new_bytes
                    _tokens = parser.tokenizer.encode(_new_bytes)
                    delayed_bytes = b""
                except UnicodeDecodeError:
                    # similar to what we did in _run_stateless function, if we could not decode current bytes
                    # we will delay until we can decode them
                    delayed_bytes += engine_response.new_bytes
                    if engine_output:
                        engine_response.engine_outputs.pop()
                        delayed_engine_outputs.append(engine_output)

                if not delayed_bytes:
                    ff_token_start_idx = 1
                    if engine_output is None and len(delayed_engine_outputs) == 0:
                        ff_token_start_idx = 0
                    elif (
                        engine_output.issued_token.token_id == _tokens[0]
                        and len(delayed_engine_outputs) == 0
                    ):
                        # this is generated
                        engine_response.generated_bytes = parser.tokenizer.decode([_tokens[0]])
                        engine_output.issued_token.is_generated = True
                        engine_response.generated_tokens.append(engine_output.issued_token)
                    else:
                        # handle delayed bytes
                        engine_outputs = (
                            delayed_engine_outputs + [engine_output] if engine_output else []
                        )
                        engine_output_tokens = [e.issued_token.token_id for e in engine_outputs]

                        generated = to_utf8_or_bytes_string(
                            parser.tokenizer.decode(engine_output_tokens)
                        )
                        force_forwarded = _new_bytes.decode("utf-8")

                        if force_forwarded.startswith(generated):
                            engine_output_tokens = np.array(engine_output_tokens)
                            ff_tokens = np.array(_tokens)

                            # check if engine_output_tokens in ff_tokens
                            _idx = -1
                            for _i in range(0, len(ff_tokens) - len(engine_output_tokens) + 1):
                                if np.array_equal(
                                    engine_output_tokens,
                                    ff_tokens[_i : _i + len(engine_output_tokens)],
                                ):
                                    _idx = _i + len(engine_output_tokens)
                                    break

                            if _idx < 0:
                                ff_token_start_idx = 0
                            else:
                                # all previous tokens before _idx are generated
                                engine_response.generated_bytes = parser.tokenizer.decode(
                                    ff_tokens[:_idx]
                                )
                                idx_in_engine_output_tokens = 0
                                for _i in range(_idx):
                                    matching_engine_output = None
                                    if (
                                        _tokens[_i]
                                        == engine_output_tokens[idx_in_engine_output_tokens]
                                    ):
                                        matching_engine_output = engine_outputs[
                                            idx_in_engine_output_tokens
                                        ]
                                        idx_in_engine_output_tokens += 1
                                    engine_response.generated_tokens.append(
                                        GenToken(
                                            token_id=_tokens[_i],
                                            prob=(
                                                1.0
                                                if not matching_engine_output
                                                else matching_engine_output.issued_token.prob
                                            ),
                                            text=(
                                                parser.tokenizer.decode([_tokens[_i]])
                                                if not matching_engine_output
                                                else matching_engine_output.issued_token.text
                                            ),
                                            latency_ms=(
                                                0.0
                                                if not matching_engine_output
                                                else matching_engine_output.issued_token.latency_ms
                                            ),
                                            is_generated=True,
                                        )
                                    )
                                ff_token_start_idx = _idx
                        else:
                            ff_token_start_idx = 0

                    if len(_tokens[ff_token_start_idx:]):
                        engine_response.force_forwarded_bytes = parser.tokenizer.decode(
                            _tokens[ff_token_start_idx:]
                        )
                        for _token in _tokens[ff_token_start_idx:]:
                            engine_response.force_forwarded_tokens.append(
                                GenToken(
                                    token_id=_token,
                                    prob=1.0,
                                    text=to_utf8_or_bytes_string(
                                        parser.tokenizer.decode([_token])
                                    ),
                                    latency_ms=0,
                                    is_force_forwarded=True,
                                )
                            )

                    delayed_engine_outputs = []
            elif not echo and engine_response.new_bytes:
                # do not collect tokens-metrics if echo is disabled
                engine_response.generated_bytes = engine_response.new_bytes
                engine_response.generated_tokens.clear()

            # process engine_response
            # NOTE (loc): We should not yield the engine_response if new_bytes are invalid utf-8 bytes
            # delayed bytes should be handled here in the engine
            yield engine_response

            if ll_response.stop:
                assert mask is None
                # May raise an exception if the parser is in an bad state!
                parser.cleanup()
                # Ensure we break AFTER yielding the final response
                break

            # If there was a pending stop, we should have broken out of the loop
            assert not has_pending_stop

            # Help the type checker: assert that everything we need to get the next token is not None
            assert mask is not None
            assert ll_response.temperature is not None

            can_finish_early = parser.is_accepting() and self.tokenizer.eos_token_id is not None

            if can_finish_early:
                # Type checker needs some help
                assert self.tokenizer.eos_token_id is not None
                # Should be equivalent to parser.is_accepting()
                assert mask[self.tokenizer.eos_token_id]
                # Whenever we are in an accepting state, we will allow the model to generate whatever it wants
                # but we will treat any "illegal" tokens as EOS, allowing the model to finish gracefully.
                # Hence, mask must be None
                mask_for_sampling = None
            else:
                mask_for_sampling = mask

            engine_output = self.get_next_token_with_top_k(
                logits=logits,
                logits_lat_ms=logits_lat_ms,
                token_ids=tokens,
                mask=mask_for_sampling,
                temperature=ll_response.temperature,
                k=self._top_k,
                force_return_unmasked_probs=echo,
            )

            if can_finish_early and not mask[engine_output.issued_token.token_id]:
                # Type checker needs some help
                assert self.tokenizer.eos_token_id is not None
                engine_output.issued_token.token_id = self.tokenizer.eos_token_id

    def get_next_token_with_top_k(
        self,
        logits: Optional[np.ndarray],
        logits_lat_ms: Optional[float],
        token_ids: list[int],
        mask: Optional[bytes],
        temperature: float,
        k: int = 5,
        force_return_unmasked_probs: bool = False,
    ) -> EngineOutput:
        """Get the next token and associated top-k tokens from the engine.

        Parameters
        -------
        logits : Optional[np.ndarray]
            The logits for the current token ids in the sequence.
            If None, the model will call get_logits to get the logits.
        logits_lat_ms: Optional[float]
            The time taken to compute the logits.
            If logits is None, the model will call get_logits to measure the time.
        token_ids : list[int]
            The current token ids in the sequence.
        mask : Optional[bytes]
            The mask to apply to the logits.
        temperature : float
            The temperature to apply to the logits.
        k : int
            The number of top-k tokens to return.
        force_return_unmasked_probs: bool
            If True, the top-k unmasked probabilities will be returned.

        Returns
        -------
        EngineOutput
            The output from the model.
        """

        if logits is None:
            t0 = time.time()
            try:
                logits = self.get_logits(token_ids)
            except NotImplementedError:
                # fallback to orignal get_next_token method
                _t0 = time.time()
                token_id = self.get_next_token(
                    token_ids=token_ids,
                    mask=mask,
                    temperature=temperature,
                )
                _lat = (time.time() - _t0) * 1000

                _issued_token = GenToken(
                    token_id=token_id,
                    prob=1.0,
                    text=to_utf8_or_bytes_string(self.tokenizer.decode([token_id])),
                    latency_ms=_lat,
                    is_generated=True,
                )

                return EngineOutput(
                    issued_token=_issued_token,
                    top_k=[_issued_token],
                    masked_top_k=[_issued_token] if mask is not None else None,
                )
            lat_ms = (time.time() - t0) * 1000
        else:
            lat_ms = logits_lat_ms

        def get_top_k(_probs: np.ndarray, _k: int = 5) -> list[GenToken]:
            top_k_indices = np.argsort(_probs)[::-1][:_k]
            top_k_probs = _probs[top_k_indices]

            return [
                GenToken(
                    token_id=token,
                    prob=prob,
                    text=to_utf8_or_bytes_string(self.tokenizer.decode([token])),
                    latency_ms=lat_ms,
                    is_generated=True,
                )
                for token, prob in zip(top_k_indices, top_k_probs)
                if prob > 0
            ]

        # compute top-k without masking
        probs = (
            softmax(np.array(logits))
            if temperature < 0.0001
            else softmax(np.array(logits) / temperature)
        )

        top_k: list[GenToken] = []
        if force_return_unmasked_probs:
            top_k = get_top_k(probs, k)

        # compute top-k with masking
        masked_top_k: list[GenToken] = []
        if mask is not None:
            # shift logits to [0 - max] range first and apply mask
            masked_logits = (logits - np.min(logits)) * np.frombuffer(mask, dtype=np.uint8)
            masked_probs = (
                softmax(masked_logits)
                if temperature < 0.0001
                else softmax(masked_logits / temperature)
            )
            masked_top_k = get_top_k(masked_probs, k)

        if temperature < 0.0001:
            if len(masked_top_k) > 0:
                issued_token = masked_top_k[0]
            else:
                if len(top_k) == 0:
                    top_k = get_top_k(probs, k)
                issued_token = top_k[0]
        else:
            # we need to sample from the probabilities
            if mask is None:
                sampled_index = np.random.choice(len(probs), p=probs)
                sampled_prob = probs[sampled_index]
            else:
                sampled_index = np.random.choice(len(masked_probs), p=masked_probs)
                sampled_prob = masked_probs[sampled_index]

            issued_token = GenToken(
                token_id=sampled_index,
                prob=sampled_prob,
                text=to_utf8_or_bytes_string(self.tokenizer.decode([sampled_index])),
                latency_ms=lat_ms,
                is_generated=True,
            )

        output = EngineOutput(
            issued_token=issued_token,
            top_k=top_k,
            masked_top_k=None if not masked_top_k else masked_top_k,
            is_backtracked=False,
        )

        return output

    def get_next_token(
        self, token_ids: list[int], mask: Optional[bytes], temperature: float
    ) -> int:
        # Prefer to implement get_logits over get_next_token as it allows for concurrent mask computation
        raise NotImplementedError

    def get_logits(self, token_ids: list[int]) -> np.ndarray:
        # Prefer to implement get_logits over get_next_token as it allows for concurrent mask computation
        raise NotImplementedError

    def get_per_token_topk_probs(self, token_ids: list[int], top_k: int = 5) -> list[GenToken]:
        """Get the top-k probabilities for each token in the sequence."""
        raise NotImplementedError

    def sample_with_temperature(
        self, logits: np.ndarray, mask: Optional[bytes], temperature: float
    ) -> int:
        if mask is not None:
            logits += np.frombuffer(mask, dtype=np.uint8)
        if temperature < 0.0001:
            return int(np.argmax(logits))
        # Get probabilities from softmax
        probabilities = softmax(logits / temperature)
        # Sample an index based on the probabilities
        sampled_index = np.random.choice(len(logits), p=probabilities)
        return sampled_index

    def _report_failed_match(self, prompt):
        """Note that this can be overridden by subclasses that have more likely reasons than a bug in the token set (like remote models)."""
        return Exception(
            "We can't consume any more tokens, but we are not yet done! Perhaps your model's token set is incomplete? This happened after the prompt:"
            + str(prompt[-40:])
        )


class ConstraintException(Exception):
    def __init__(self, *args, **kwargs):
        self.prompt = kwargs.pop("prompt", None)
        self.data = kwargs.pop("data", None)
        super().__init__(*args, **kwargs)

<|MERGE_RESOLUTION|>--- conflicted
+++ resolved
@@ -27,11 +27,7 @@
     OutputRequestMessage,
     TokensMessage,
 )
-<<<<<<< HEAD
 from .._base._state import Message
-=======
-from ...visual._async import async_task, run_async_coroutine
->>>>>>> dade28aa
 from ._state import EngineState
 from ._tokenizer import Tokenizer
 
