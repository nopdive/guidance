# TODO(nopdive): This module requires a memory review.

import copy
import logging
import queue
import re
import threading
import weakref

import time
from asyncio import CancelledError
from typing import Iterator, Optional, TYPE_CHECKING, Callable
from multiprocessing import Manager, Process
from typing import Any, Union
from enum import Enum
import psutil

import numpy as np

from ..trace import (
    NodeAttr,
    StatelessGuidanceInput,
    StatefulGuidanceInput,
    LiteralInput,
    EmbeddedInput,
    RoleOpenerInput,
    RoleCloserInput,
    TextOutput,
    CaptureOutput,
    TraceHandler,
)
from ..visual import (
    TraceMessage,
    AutoRenderer,
    trace_node_to_str,
    trace_node_to_html,
    GuidanceMessage,
    Renderer,
    ExecutionCompletedMessage,
    TokensMessage,
    MetricMessage,
    OutputRequestMessage,
    JupyterWidgetRenderer,
)
from ..visual._async import run_async_coroutine, async_task

try:
    from IPython.display import clear_output, display, HTML

    ipython_is_imported = True
except ImportError:
    ipython_is_imported = False

logger = logging.getLogger(__name__)

from .._schema import (
    EngineCallResponse,
    EngineOutput,
    GenToken,
    GuidanceEngineMetrics,
    VisBytesChunk,
    GenTokenExtra,
)
from .._utils import softmax, CaptureEvents, log_cleanup, log_init, log_copy
from .._parser import TokenParser
from .._grammar import (
    Function, # for da types, just for you Hudson <3 
    GrammarFunction,
    string,
    _call_pool,
    _tag_pattern,
    Null,
    replace_model_variables,
    unreplace_model_variables,
    select,
)
from ._tokenizer import Tokenizer

if TYPE_CHECKING:
    from ..library._block import ContextBlock

# define some constants we will reuse many times
_null_grammar = string("")
format_pattern = re.compile(r"<\|\|_.*?_\|\|>", flags=re.DOTALL)


class PeriodicMetricsGenerator:
    def __init__(self, renderer: Renderer, monitor: "Monitor", sleep_sec=0.5):
        self._renderer = renderer
        self._monitor = monitor
        self._sleep_sec = sleep_sec
        self._task = None
        run_async_coroutine(self._emit())

    def start(self):
        self._task = run_async_coroutine(async_task(self._emit())).result()

    def stop(self):
        if self._task is not None:
            self._task.cancel()

    async def _emit(self):
        import asyncio
        import time

        time_start = time.time()
        while True:
            try:
                await asyncio.sleep(self._sleep_sec)

                cpu_percent = self._monitor.get_metric(MonitoringMetric.CPU_USAGE)
                mem_percent = self._monitor.get_metric(MonitoringMetric.MEM_USAGE)
                gpu_percent = self._monitor.get_metric(MonitoringMetric.GPU_USAGE)
                gpu_used_vram = self._monitor.get_metric(MonitoringMetric.GPU_USED_MEM)

                if gpu_percent:
                    gpu_percent = max(gpu_percent)
                else:
                    gpu_percent = 0

                if gpu_used_vram:
                    gpu_used_vram = max(gpu_used_vram)
                else:
                    gpu_used_vram = 0

                if not cpu_percent:
                    cpu_percent = 0

                if not mem_percent:
                    mem_percent = 0

                time_end = time.time()
                time_elapsed = time_end - time_start
                self._renderer.update(MetricMessage(name="wall time", value=time_elapsed))

                self._renderer.update(MetricMessage(name="cpu", value=cpu_percent))

                self._renderer.update(MetricMessage(name="ram", value=mem_percent))

                self._renderer.update(MetricMessage(name="gpu", value=gpu_percent))

                self._renderer.update(MetricMessage(name="vram", value=gpu_used_vram))
            except CancelledError:
                logger.debug("METRICGEN:canceling")
                break
            except Exception as e:
                logger.debug(f"METRICGEN: {repr(e)}")
                break


class PostExecMetrics:
    def __init__(self, renderer: Renderer, monitor: "Monitor"):
        self._renderer = renderer
        self._monitor = monitor

    def emit_messages(self, lm: "Model"):
        token_reduction = self._monitor.get_metric(MonitoringMetric.TOKEN_REDUCTION, lm)
        if token_reduction is not None:
            self._renderer.update(
                MetricMessage(
                    name="token reduction",
                    value=token_reduction * 100,
                )
            )

        output_tokens = self._monitor.get_metric(MonitoringMetric.OUTPUT_TOKENS, lm)
        if output_tokens is not None:
            self._renderer.update(MetricMessage(name="consumed", value=output_tokens))

        avg_latency = self._monitor.get_metric(MonitoringMetric.AVG_LATENCY, lm)
        if avg_latency is not None:
            self._renderer.update(MetricMessage(name="avg latency", value=avg_latency))


def _engine_cleanup(renderer: Renderer, msg_recv: Callable[[GuidanceMessage], None], log_msg: str):
    renderer.unsubscribe(msg_recv)
    log_cleanup(log_msg)


def _wrapped_msg_recv(engine_weak_ref: weakref.ref) -> Callable[[GuidanceMessage], None]:
    def closure(message):
        return _msg_recv(engine_weak_ref, message)

    return closure


def _msg_recv(engine_weakref: weakref.ReferenceType, message: GuidanceMessage) -> None:
    engine = engine_weakref()
    if engine is None:
        return

    # NOTE(nopdive): This is usually run on a background thread.
    logger.debug(f"ENGINE:msg_recv:{message}")
    if isinstance(message, ExecutionCompletedMessage) and message.is_err:
        pass
    elif isinstance(message, (ExecutionCompletedMessage, OutputRequestMessage)):
        # print("last_state")
        if isinstance(message, TokensMessage):
            last_model: "Model" = engine.model_dict[message.last_trace_id]
            last_trace_id = message.last_trace_id
        else:
            last_model = list(engine.model_dict.values())[-1]
            last_trace_id = last_model._id

        # send stats to the renderer
        # self.post_exec_metrics.emit_messages(last_model)

        failed = False
        processed_gen_tokens: list[GenTokenExtra] = []  # suppress IDE warnings by definition
        try:
            processed_gen_tokens = last_model.get_per_token_stats()
        except Exception as e:
            logger.error(f"Failed to get per token stats: {e}")
            failed = True

        if not failed:
            final_text = "".join([gen_token.text for gen_token in processed_gen_tokens])
            logger.debug(f"ENGINE:final_text:{final_text}")

            tokens = [gen_token.token_id for gen_token in processed_gen_tokens]
            engine.renderer.update(
                TokensMessage(
                    trace_id=last_trace_id,
                    text=engine.tokenizer.decode(tokens).decode("utf-8"),
                    tokens=processed_gen_tokens,
                )
            )
            engine.renderer.update(MetricMessage(name="status", value="✓"))
        else:
            engine.renderer.update(MetricMessage(name="status", value="⚠"))


class Engine:
    """The engine owns the inference computation and is used/created by the Model class.

    Engine objects represent the expensive parts of inference. While Model objects are cheap and do not
    need to know about the tokenizer or the model parameters, Engine objects know about both. Many
    Model objects can reference a single Engine object. Engine objects can also be hidden behind a
    Server so a single server can serve many clients' model objects through a single Engine object.
    """

    def __init__(self, tokenizer: Tokenizer, compute_log_probs=False, enable_backtrack=True, enable_ff_tokens=True, renderer=None, **kwargs):
        # TODO(nopdive): Hook up renderer keyword to all engines.
        self.tokenizer = tokenizer
        self.compute_log_probs = compute_log_probs
        self._enable_backtrack = enable_backtrack
        self._enable_ff_tokens = enable_ff_tokens
        self.metrics = GuidanceEngineMetrics()
        self.trace_handler = TraceHandler()
        if renderer is None:
            # self.renderer = AutoRenderer(self.trace_handler)
            self.renderer = JupyterWidgetRenderer(self.trace_handler)

        msg_recv = _wrapped_msg_recv(weakref.ref(self))
        self.renderer.subscribe(msg_recv)

        self.model_dict: weakref.WeakValueDictionary[int, Model] = weakref.WeakValueDictionary()

        # self.monitor = Monitor(self)
        # self.monitor.start()

        # self.periodic_metrics_generator = PeriodicMetricsGenerator(self.renderer, self.monitor)
        # self.periodic_metrics_generator.start()
        # self.post_exec_metrics = PostExecMetrics(self.renderer, self.monitor)

        weakref.finalize(self, _engine_cleanup, self.renderer, msg_recv, f"engine({id(self)})")
        log_init(f"engine({id(self)})")

    # These need to be properties because once an Engine is started, you can't change their behavior.
    @property
    def enable_backtrack(self):
        return self._enable_backtrack
    
    @property
    def enable_ff_tokens(self):
        return self._enable_ff_tokens

    def get_chat_template(
        self,
    ):  # TODO [HN]: Add more logic here...should we instantiate class here? do we even need to?
        return (
            self.tokenizer.chat_template()
        )  # Instantiate the class before returning to client for now

    def reset_metrics(self):
        self.metrics = GuidanceEngineMetrics()

    def start(self, prompt, grammar, ensure_bos_token=True) -> TokenParser:
        # def __call__(self, grammar, max_tokens=1000000, n=1, top_p=1, temperature=0.0, ensure_bos_token=True):
        # assert n == 1, "Still need to add support for n > 1!"

        # TODO: re-enable this? llguidance currently doesn't support model variables
        # note we only support a fixed set of engine variables for the sake of security
        # self._replacements = replace_model_variables(
        #     grammar, self, allowed_vars=["eos_token", "bos_token"]
        # )

        # right now we only support a text/bytes prompt parser state, so we extract that
        if isinstance(prompt, bytes):
            prompt = prompt
        elif isinstance(prompt, str):
            prompt = bytes(prompt, encoding="utf8")
        elif isinstance(prompt, TokenParser):
            raise NotImplementedError(
                "Still need to implement support for extending a full Parser trace."
            )
        else:
            raise Exception("The passed prompt is of an unknown type!")

        return TokenParser(
            grammar=grammar,
            tokenizer=self.tokenizer,
            prompt=prompt,
            ensure_bos_token=ensure_bos_token,
        )

    def __call__(
            self, 
            prompt: Union[str, TokenParser], 
            grammar: Function,
            ensure_bos_token: bool = True, 
        ) -> Iterator[EngineCallResponse]:
        """Main entry point for the inference-parser loop. Yields EngineCallResponse objects as
        the parser advances through the grammar.

        Parameters
        ----------
        prompt : str or Parser
            This is represents the current state of a guidance parser that will be extended
            using the passed grammar. If a string is given then we assume the previous parser
            state is just a fixed string prompt, if a full Parser is given then we extend that
            parser by appending the new grammar to the parser's current grammar and then
            inferencing the model. (TODO: implement full parser extension support)
        grammar: Function
            Grammar (RawFunction or GrammarFunction) used to extend the prompt.
        ensure_bos_token: bool
            Ensures that the prompt ends with the BOS token.
        """
        parser = self.start(prompt, grammar, ensure_bos_token)

        has_get_logits = True
<<<<<<< HEAD
        engine_output = None
        logits_lat_ms = 0
        while not parser.done():
            t0 = time.time()

            tokens, mid_process_fut, backtrack = parser.advance(engine_output)
=======
        token = None
        while True:
            tokens, mask_fut = parser.advance(token)
>>>>>>> 50a5c395

            # Note that has_pending_stop implies that the response is a stop response,
            # but the converse is not true. We can therefore avoid some (but not all)
            # unnecessary calls to get_logits on the final iteration.
            has_pending_stop = parser.has_pending_stop()

            if has_get_logits and not has_pending_stop:
                try:
                    t0 = time.time()
                    logits = self.get_logits(token_ids=tokens)
                    logits_lat_ms = (time.time() - t0) * 1000
                except NotImplementedError:
                    # Permanently fall-back to get_next_token if get_logits is not implemented
                    has_get_logits = False
                    logits = None
                    logits_lat_ms = 0
            else:
                logits = None

            # Important: don't wait on this future until after getting the logits;
            # this allows the mask to be built concurrently with model inference
            mask, ll_response = mask_fut.result()

            engine_response = ll_response.progress.to_engine_call_response()
            engine_response.backtrack = backtrack
            if engine_output:
                engine_response.engine_outputs.append(engine_output)

            # NOTE (loc): Temporary solution to quickly check which segments are generated and which are force-forwarded to animate visualizations on the UI
            # These tokens in chunk will not be used for final visualization
            # TODO: This should be handled by the interpreter
            if engine_response.new_bytes:
                _tokens = parser.tokenizer.encode(engine_response.new_bytes)

                ff_token_start_idx = 1
                if engine_output is None:
                    ff_token_start_idx = 0
                elif engine_output.issued_token.token_id == _tokens[0]:
                    # this is generated
                    engine_response.generated_bytes = parser.tokenizer.decode([_tokens[0]])
                    engine_output.issued_token.is_generated = True
                    engine_response.generated_tokens.append(engine_output.issued_token)
                else:
                    # check if the first byte contains the generated token
                    generated = parser.tokenizer.decode(
                        [engine_output.issued_token.token_id]
                    ).decode("utf-8")
                    force_forwarded = parser.tokenizer.decode([_tokens[0]]).decode("utf-8")

                    if force_forwarded.startswith(generated):
                        # this is marked as generated
                        # Example: engine generates token "pl" and parser decides to backtrack and generate a new token "plate"
                        engine_response.generated_bytes = parser.tokenizer.decode([_tokens[0]])
                        engine_response.generated_tokens.append(
                            GenToken(
                                token_id=_tokens[0],
                                prob=1.0,
                                text=engine_response.generated_bytes.decode("utf-8"),
                                latency_ms=engine_output.issued_token.latency_ms,
                                is_generated=True,
                            )
                        )
                    else:
                        ff_token_start_idx = 0

                if len(_tokens[ff_token_start_idx:]):
                    engine_response.force_forwarded_bytes = parser.tokenizer.decode(
                        _tokens[ff_token_start_idx:]
                    )
                    for _token in _tokens[ff_token_start_idx:]:
                        engine_response.force_forwarded_tokens.append(
                            GenToken(
                                token_id=_token,
                                prob=1.0,
                                text=parser.tokenizer.decode([_token]).decode("utf-8"),
                                latency_ms=0,
                                is_force_forwarded=True,
                            )
                        )

            # process engine_response
            yield engine_response

            if ll_response.stop:
                assert mask is None
                # May raise an exception if the parser is in an bad state!
                parser.cleanup()
                # Ensure we break AFTER yielding the final response
                break

            # If there was a pending stop, we should have broken out of the loop
            assert not has_pending_stop

            # Help the type checker: assert that everything we need to get the next token is not None
            assert mask is not None
            assert ll_response.temperature is not None

            can_finish_early = parser.is_accepting() and self.tokenizer.eos_token_id is not None

            if can_finish_early:
                # Type checker needs some help
                assert self.tokenizer.eos_token_id is not None
                # Should be equivalent to parser.is_accepting()
                assert mask[self.tokenizer.eos_token_id]
                # Whenever we are in an accepting state, we will allow the model to generate whatever it wants
                # but we will treat any "illegal" tokens as EOS, allowing the model to finish gracefully.
                # Hence, mask must be None
                mask_for_sampling = None
            else:
                mask_for_sampling = mask

            engine_output = self.get_next_token_with_top_k(
                logits=logits,
                logits_lat_ms=logits_lat_ms,
                token_ids=tokens,
                mask=mask_for_sampling,
                temperature=ll_response.temperature,
            )

            if can_finish_early and not mask[engine_output.issued_token.token_id]:
                # Type checker needs some help
                assert self.tokenizer.eos_token_id is not None
                engine_output.issued_token.token_id = self.tokenizer.eos_token_id

    def get_next_token_with_top_k(
        self,
        logits: Optional[np.ndarray],
        logits_lat_ms: Optional[float],
        token_ids: list[int],
        mask: Optional[bytes],
        temperature: float,
        k: int = 5,
    ) -> EngineOutput:
        """Get the next token and associated top-k tokens from the engine.

        Parameters
        -------
        logits : Optional[np.ndarray]
            The logits for the current token ids in the sequence.
            If None, the model will call get_logits to get the logits.
        logits_lat_ms: Optional[float]
            The time taken to compute the logits.
            If logits is None, the model will call get_logits to measure the time.
        token_ids : list[int]
            The current token ids in the sequence.
        mask : Optional[bytes]
            The mask to apply to the logits.
        temperature : float
            The temperature to apply to the logits.
        k : int
            The number of top-k tokens to return.

        Returns
        -------
        EngineOutput
            The output from the model.
        """

        if logits is None:
            t0 = time.time()
            try:
                logits = self.get_logits(token_ids)
            except NotImplementedError:
                # fallback to orignal get_next_token method
                _t0 = time.time()
                token_id = self.get_next_token(
                    token_ids=token_ids,
                    mask=mask,
                    temperature=temperature,
                )
                _lat = (time.time() - _t0) * 1000

                _issued_token = GenToken(
                    token_id=token_id,
                    prob=1.0,
                    text=self.tokenizer.decode([token_id]).decode("utf-8"),
                    latency_ms=_lat,
                    is_generated=True,
                )

                return EngineOutput(
                    issued_token=_issued_token,
                    top_k=[_issued_token],
                    masked_top_k=[_issued_token] if mask is not None else None,
                )
            lat_ms = (time.time() - t0) * 1000
        else:
            lat_ms = logits_lat_ms

        def get_top_k(_probs: np.ndarray, _k: int = 5) -> list[GenToken]:
            top_k_indices = np.argsort(_probs)[::-1][:_k]
            top_k_probs = _probs[top_k_indices]

            return [
                GenToken(
                    token_id=token,
                    prob=prob,
                    text=self.tokenizer.decode([token]).decode("utf-8"),
                    latency_ms=lat_ms,
                    is_generated=True,
                )
                for token, prob in zip(top_k_indices, top_k_probs)
                if prob > 0
            ]

        # compute top-k without masking
        probs = (
            softmax(np.array(logits))
            if temperature < 0.0001
            else softmax(np.array(logits) / temperature)
        )

        top_k: list[GenToken] = get_top_k(probs, k)

        # compute top-k with masking
        masked_top_k: list[GenToken] = []
        if mask is not None:
            # shift logits to [0 - max] range first and apply mask
            masked_logits = (logits - np.min(logits)) * np.frombuffer(mask, dtype=np.uint8)
            masked_probs = (
                softmax(masked_logits)
                if temperature < 0.0001
                else softmax(masked_logits / temperature)
            )
            masked_top_k = get_top_k(masked_probs, k)

        if temperature < 0.0001:
            issued_token = masked_top_k[0] if len(masked_top_k) > 0 else top_k[0]
        else:
            # we need to sample from the probabilities
            if mask is None:
                sampled_index = np.random.choice(len(probs), p=probs)
                sampled_prob = probs[sampled_index]
            else:
                sampled_index = np.random.choice(len(masked_probs), p=masked_probs)
                sampled_prob = masked_probs[sampled_index]

            issued_token = GenToken(
                token_id=sampled_index,
                prob=sampled_prob,
                text=self.tokenizer.decode([sampled_index]).decode("utf-8"),
                latency_ms=lat_ms,
                is_generated=True,
            )

        output = EngineOutput(
            issued_token=issued_token,
            top_k=top_k,
            masked_top_k=None if not masked_top_k else masked_top_k,
            is_backtracked=False,
        )

        return output

    def get_next_token(
        self, token_ids: list[int], mask: Optional[bytes], temperature: float
    ) -> int:
        # Prefer to implement get_logits over get_next_token as it allows for concurrent mask computation
        raise NotImplementedError

    def get_logits(self, token_ids: list[int]) -> np.ndarray:
        # Prefer to implement get_logits over get_next_token as it allows for concurrent mask computation
        raise NotImplementedError

    def get_per_token_topk_probs(self, token_ids: list[int], top_k: int = 5) -> list[GenToken]:
        """Get the top-k probabilities for each token in the sequence."""
        raise NotImplementedError

    def sample_with_temperature(
        self, logits: np.ndarray, mask: Optional[bytes], temperature: float
    ) -> int:
        if mask is not None:
            logits += np.frombuffer(mask, dtype=np.uint8)
        if temperature < 0.0001:
            return int(np.argmax(logits))
        # Get probabilities from softmax
        probabilities = softmax(logits / temperature)
        # Sample an index based on the probabilities
        sampled_index = np.random.choice(len(logits), p=probabilities)
        return sampled_index

    def _report_failed_match(self, prompt):
        """Note that this can be overridden by subclasses that have more likely reasons than a bug in the token set (like remote models)."""
        return Exception(
            "We can't consume any more tokens, but we are not yet done! Perhaps your model's token set is incomplete? This happened after the prompt:"
            + str(prompt[-40:])
        )


_id_counter = 0  # Counter for identifiers, this has to be outside the model to handle child classes properly.


class Model:
    """The base guidance model object, which represents a model in a given state.

    Model objects are immutable representations of model state, so whenever you change
    them you get a new Model object. However, these copies share the "expensive"
    parts of the underlying model like the parameters and KV-cache, through a shared
    Engine, so making copies of Model objects is cheap.

    .. automethod:: __add__
    """

    global_active_blocks: list["ContextBlock"] = (
        []
    )  # track what context blocks are globally active

    _grammar_only = 0  # a flag that tracks when we are forced to be executing only compiled grammars (like when we are inside a select)

    def __init__(self, engine, echo=True, parent_id=None, **kwargs):
        """Build a new model object that represents a model in a given state.

        Note that this constructor is not meant to be used directly, since there

        Parameters
        ----------
        engine : Engine
            The inference engine to use for this model.
        echo : bool
            If true the final result of creating this model state will be displayed (as HTML in a notebook).
        parent_id : int
            Parent model's identifier.
        """
        if isinstance(engine, str) and engine.startswith("http"):
            from ._remote import RemoteEngine

            engine = RemoteEngine(engine, **kwargs)

        # # auto-wrap the tokenizer in the standard guidance interface
        # if not isinstance(tokenizer, Tokenizer):
        #     tokenizer = Tokenizer(tokenizer)

        self.engine = engine
        self.chat_template = (
            engine.get_chat_template()
        )  # TODO [HN]: Should this be a method or attr?
        # NOTE(nopdive): `echo` seems to be better on the engine, when is there an opportunity to turn echo off midway?
        self.echo = echo
        self.token_count = 0  # tracks how many tokens our byte state represents
        self.max_display_rate = (
            0.2  # this controls how frequently we are allowed to redraw the display (in seconds)
        )
        self.opened_blocks = {}  # what context blocks have been opened but not closed
        # self.compute_log_probs = compute_log_probs

        # private attributes
        self._variables = {}  # these are the state variables stored with the model
        self._variables_log_probs = {}  # these are the state variables stored with the model
        self._cache_state = {}  # mutable caching state used to save computation
        self._state = ""  # the current bytes that represent the state of the model
        self._trace_nodes = set()  # keep trace node reference for pinning
        if self.echo:
            self._renderer = engine.renderer  # renderer for display
        else:
            self._renderer = None  # no renderer if echo is false
        self._event_queue = (
            None  # TODO: these are for streaming results in code, but that needs implemented
        )
        self._event_parent = None
        self._last_display = 0  # used to track the last display call to enable throttling
        self._last_event_stream = (
            0  # used to track the last event streaming call to enable throttling
        )
        self._last_event_stream = (
            0  # used to track the last event streaming call to enable throttling
        )

        self._id = self.__class__.gen_id()  # model id needed for tracking state
        self._parent_id = parent_id
        self._parent: "Model" = None
        self._update_trace_node(self._id, self._parent_id, None)

        self.vis_chunk: VisBytesChunk = None
        self.engine.model_dict[self._id] = self
        self.metrics = GuidanceEngineMetrics()

        weakref.finalize(self, log_cleanup, f"model({id(self)})")
        log_init(f"model({id(self)})")

    @classmethod
    def gen_id(cls):
        global _id_counter

        _id = _id_counter
        _id_counter += 1
        return _id

    @property
    def active_role_end(self):
        """The default end patterns we should use for `gen` calls.
        TODO: move this logic into the gen call...we can do with if we allow model_variables to run functions.

        These patterns are computed dynamically by the model object because they can depend on
        what the current open roles are, which is something
        """

        # add any active non-empty role ends. Ignore role ends that are spaces
        parts = []
        for _, role_end_str in self.opened_blocks.values():
            role_end_str = format_pattern.sub("", role_end_str)
            if len(role_end_str) > 0 and not re.fullmatch(r"\s+", role_end_str):
                parts.append(role_end_str)

        return select(parts)

    def html(self):
        """Displays model as HTML."""
        # NOTE(nopdive): Have this public for now until all widget related issues are sorted out.
        clear_output(wait=True)
        display(HTML(self._html()))

    def _html(self) -> str:
        """Returns HTML string that displays the model object."""

        return trace_node_to_html(
            self.engine.trace_handler.id_node_map[self._id], hasattr(self, "indent_roles")
        )

    def _send_to_event_queue(self, value):
        """For streaming in code.

        TODO: Is this still needed?"""
        if self._event_queue is not None:
            self._event_queue.put(value)
        if self._event_parent is not None:
            self._event_parent._send_to_event_queue(value)

    def stream(self):
        return ModelStream(self)

    def copy(self):
        """Create a shallow copy of the model object."""

        # start with a shallow copy
        new_lm = copy.copy(self)

        # then copy a few things we need deeper copies of
        new_lm._variables = self._variables.copy()
        new_lm._variables_log_probs = self._variables_log_probs.copy()
        new_lm.opened_blocks = self.opened_blocks.copy()

        # create a new clean event queue
        new_lm._event_queue = (
            None  # we start with no event queue because nobody is listening to us yet
        )

        if self._event_queue is not None:
            # if the current lm has an event queue, we make it our parent
            new_lm._event_parent = self

        elif self._event_parent is not None:
            # otherwise if the current event que has an event parent then that is also our parent
            new_lm._event_parent = self._event_parent

        new_lm._id = self.__class__.gen_id()
        new_lm._parent_id = self._id
        new_lm._trace_nodes = set()
        new_lm._update_trace_node(new_lm._id, new_lm._parent_id, None)
        self.engine.model_dict[new_lm._id] = new_lm
        new_lm.vis_chunk = None
        new_lm._parent = self
        new_lm.metrics = self.metrics.model_copy(deep=True)

        weakref.finalize(new_lm, log_cleanup, f"model({id(self)})")
        log_copy(f"model({id(self)})")
        return new_lm

    def _inplace_append(self, value, force_silent=False):
        """This is the base way to add content to the current LM object that is being constructed.

        All updates to the model state should eventually use this function.
        Note this should only be used after making a copy, otherwise immutability would be violated.

        Parameters
        ----------
        value : bytes | str
            The bytes we should append to our current state.
        """

        # update the byte state
        v = value
        if not isinstance(v, str):
            v = str(value)
        self._state += v

        # this is for programmatic streaming among other things
        self._send_to_event_queue(self)

    def reset(self, clear_variables=True):
        """This resets the state of the model object.

        Parameters
        ----------
        clear_variables : bool
            If we should clear all the model object's variables in addition to reseting the byte state.
        """
        # TODO(nopdive): This violates the immutability assumption on model class for users. Remove on confirmation.

        self._state = self._state[:0]
        self.opened_blocks = {}
        if clear_variables:
            self._variables = {}
            self._variables_log_probs = {}
        return self

    def role_opener(self, role_name, **kwargs):
        # TODO [HN]: Temporary change while I instrument chat_template in transformers only.
        # Eventually have all models use chat_template.
        if hasattr(self, "get_role_start"):
            return self.get_role_start(role_name, **kwargs)
        elif hasattr(self, "chat_template"):
            return self.chat_template.get_role_start(role_name)
        else:
            raise Exception(
                f"You need to use a chat model in order the use role blocks like `with {role_name}():`! Perhaps you meant to use the {type(self).__name__}Chat class?"
            )

    def role_closer(self, role_name, **kwargs):
        # TODO [HN]: Temporary change while I instrument chat_template in transformers only.
        # Eventually have all models use chat_template.
        if hasattr(self, "get_role_end"):
            return self.get_role_end(role_name, **kwargs)
        elif hasattr(self, "chat_template"):
            return self.chat_template.get_role_end(role_name)
        else:
            raise Exception(
                f"You need to use a chat model in order the use role blocks like `with {role_name}():`! Perhaps you meant to use the {type(self).__name__}Chat class?"
            )

    def _repr_html_(self):
        if ipython_is_imported:
            clear_output(wait=True)
        return self._html()

    def _current_prompt(self):
        """The current prompt in bytes (which is the state without the context close tags)."""
        return trace_node_to_str(self.engine.trace_handler.id_node_map[self._id])

    def _update_trace_node(
        self, identifier: int, parent_id: Optional[int], node_attr: Optional[NodeAttr]
    ):
        """Updates trace node that corresponds to this model."""

        trace_node = self.engine.trace_handler.update_node(identifier, parent_id, node_attr)
        self._trace_nodes.add(trace_node)

        if self._renderer is not None:
            self._renderer.update(
                TraceMessage(
                    trace_id=identifier,
                    parent_trace_id=parent_id,
                    node_attr=node_attr,
                )
            )

    def __str__(self):
        """A string representation of the current model object (that includes context closers)."""

        # TODO(nopdive): Ensure context closers or no?
        return trace_node_to_str(self.engine.trace_handler.id_node_map[self._id])

    def __add__(self, value):
        """Adding is the primary mechanism for extending model state.

        Parameters
        ----------
        value : guidance grammar
            The grammar used to extend the current model.
        """

        # create the new lm object we will return
        # (we need to do this since Model objects are immutable)
        lm = self.copy()

        # find blocks that are now active, but haven't been opened by lm yet
        enter_blocks = []
        for context in Model.global_active_blocks:
            if context not in lm.opened_blocks:
                enter_blocks.append(context)
                lm.opened_blocks[context] = (0, "")

        # find opened blocks by lm, but are no longer active
        exit_blocks = []
        for context in list(reversed(lm.opened_blocks.keys())):
            if context not in Model.global_active_blocks:
                exit_blocks.append(context)

        # finish any exiting blocks
        for context in exit_blocks:
            pos, close_text = lm.opened_blocks[context]
            del lm.opened_blocks[context]

            # handle variables
            if context.name is not None:
                # TODO(nopdive): Replace with trace traversal.
                v = format_pattern.sub("", lm._state[pos:])
                lm._variables[context.name] = v
                lm._update_trace_node(
                    lm._id, lm._parent_id, CaptureOutput(name=context.name, value=v)
                )

            # add closer
            # TODO(nopdive): Consider removing context closer/opener on confirmation.
            closer_text = self.role_closer(context.name)
            lm._update_trace_node(
                lm._id, lm._parent_id, RoleCloserInput(name=context.name, text=closer_text)
            )
            lm += context.closer
            lm = lm.copy()

        # start any entering blocks
        for context in enter_blocks:
            # add opener
            opener_text = self.role_opener(context.name)
            closer_text = self.role_closer(context.name)
            lm._update_trace_node(
                lm._id,
                lm._parent_id,
                RoleOpenerInput(name=context.name, text=opener_text, closer_text=closer_text),
            )
            lm += context.opener
            lm = lm.copy()

            # store closer for state extraction later
            # TODO(nopdive): Replace with trace traversal.
            lm.opened_blocks[context] = (len(lm._state), closer_text)

            # handle variables
            # NOTE(nopdive): No stack for variables, this process removes shadowed variables?
            if context.name is not None:
                if context.name in lm._variables:
                    del lm._variables[context.name]
                    if context.name in lm._variables_log_probs:
                        del lm._variables_log_probs[context.name]

        if isinstance(value, TextOutput):
            lm._inplace_append(value.value)
            out = lm
            out._update_trace_node(out._id, out._parent_id, value)
        elif isinstance(value, CaptureOutput):
            out = lm
            out._update_trace_node(out._id, out._parent_id, value)
        elif isinstance(value, str):
            # wrap raw string values

            is_id = False
            parts = re.split(_tag_pattern, value)

            # we have no embedded objects
            if len(parts) == 1:
                lm._update_trace_node(lm._id, lm._parent_id, LiteralInput(value=value))

                lm._inplace_append(value)
                out = lm

                # generate VisBytesChunk so we know this chunk is input
                _bytes = value.encode("utf-8")
                _tokens = out.engine.tokenizer.encode(_bytes)
                out.vis_chunk = VisBytesChunk(
                    bytes=_bytes,
                    is_input=True,
                    input_tokens=[
                        GenToken(
                            token_id=_token,
                            prob=1.0,
                            text=out.engine.tokenizer.decode([_token]).decode("utf-8"),
                            latency_ms=0,
                            is_generated=False,
                            is_force_forwarded=False,
                            is_input=True,
                        )
                        for _token in _tokens
                    ],
                )

                out._update_trace_node(
                    out._id,
                    out._parent_id,
                    TextOutput(value=value, is_input=True, tokens=out.vis_chunk.input_tokens),
                )

            # if we have embedded objects we have to convert the string to a grammar tree
            else:
                lm._update_trace_node(lm._id, lm._parent_id, EmbeddedInput(value=value))

                partial_grammar = _null_grammar
                lm.suffix = ""
                for i, part in enumerate(parts):
                    if i < len(parts) - 1:
                        lm.suffix = parts[i + 1]
                    if is_id:
                        call = _call_pool[part]
                        if isinstance(call, GrammarFunction):
                            partial_grammar += _call_pool[part]
                        else:
                            lm += partial_grammar
                            lm = _call_pool[part](lm)
                            partial_grammar = _null_grammar
                    elif part != "":
                        partial_grammar += string(part)
                    is_id = not is_id

                out = lm + partial_grammar

        # if we find a null value we do nothing
        elif isinstance(value, Null):
            out = lm

        # run stateless functions (grammar nodes)
        elif isinstance(value, GrammarFunction):
            lm._update_trace_node(lm._id, lm._parent_id, StatelessGuidanceInput(value=value))
            out = lm._run_stateless(value)

        # run stateful functions
        else:
            lm._update_trace_node(lm._id, lm._parent_id, StatefulGuidanceInput(value=value))
            out = value(lm)
            if out is None:
                raise Exception(
                    f"A guidance function returned `None`, not a model object! Did you forget to return the new lm at the end of your function?"
                )
            if not isinstance(out, Model):
                raise Exception(
                    f"A guidance function did not return a model object! Did you try to add a function to a model without calling the function? For example `model + guidance_function()` is correct, while `model + guidance_function` will cause this error."
                )

        return out

    # def endswith(self, s):
    #     '''Checks if the current model state ends with the given value.'''
    #     return self._current_prompt().endswith(s)

    def __len__(self):
        """The string length of the current state.

        TODO: This should change to the byte length...
        """
        return len(str(self))

    def __setitem__(self, key, value):
        raise Exception(
            "Model objects are immutable so you can't use __setitem__! Consider using the .set(key, value) method instead to create a new updated model object."
        )

    def __getitem__(self, key):
        if key in self._variables:
            return self._variables[key]

        # look for named blocks that are still open with the given key as their name
        else:
            for context in list(reversed(self.opened_blocks)):
                if context.name == key:
                    return format_pattern.sub("", self._state[self.opened_blocks[context][0] :])

        raise KeyError(f"Model does not contain the variable '{key}'")

    def __contains__(self, item):
        return item in self._variables

    def get(self, key, default=None):
        """Return the value of a variable, or a default value if the variable is not present.

        Parameters
        ----------
        key : str
            The name of the variable.
        default : any
            The value to return if the variable is not current set.
        """
        return self._variables.get(key, default)

    def setattr(self, key, value):
        """Return a new model with the given model attribute set.

        Parameters
        ----------
        key : str
            The name of the attribute to be set.
        value : any
            The value to set the attribute to.
        """
        copy = self.copy()
        setattr(copy, key, value)
        return copy

    def delattr(self, key):
        """Return a new model with the given attribute deleted.

        Parameters
        ----------
        key : str
            The attribute name to remove.
        """
        copy = self.copy()
        delattr(copy, key)
        return copy

    def set(self, key, value):
        """Return a new model with the given variable value set.

        Parameters
        ----------
        key : str
            The name of the variable to be set.
        value : any
            The value to set the variable to.
        """
        copy = self.copy()
        copy._variables[key] = value
        copy._variables_log_probs[key] = 0.0
        return copy

    def remove(self, key):
        """Return a new model with the given variable deleted.

        Parameters
        ----------
        key : str
            The variable name to remove.
        """
        if key in self._variables:
            copy = self.copy()
            del copy._variables[key]
            if key in copy._variables_log_probs:
                del copy._variables_log_probs[key]
        else:
            copy = self
        return copy

    def log_prob(self, key, default=None):
        """Return the log prob of a variable, or a default value if the variable is not present.

        Parameters
        ----------
        key : str
            The name of the variable.
        default : any
            The value to return if the variable is not current set.
        """
        # TODO: support calling without a key to get the log prob of the whole model
        return self._variables_log_probs.get(key, default)

    # def get_cache(self):
    #     return self.engine.cache

    #     def tool_def(self, functions):

    #         self += """
    # # Tools

    # """
    #         if len(functions) > 0:
    #             self += '''## functions

    # namespace functions {

    # '''
    #         for function in functions:
    #             self += f"""// {function['description']}
    # type {function['name']} = (_: {{"""
    #             for prop_name,prop_data in function["parameters"]["properties"].items():
    #                 if "description" in prop_data:
    #                     self += f"\n// {prop_data['description']}\n"
    #                 self += prop_name
    #                 if prop_name not in function["parameters"]["required"]:
    #                     self += "?"
    #                 self += ": "
    #                 if "enum" in prop_data:
    #                     for enum in prop_data["enum"]:
    #                         self += f'"{enum}"'
    #                         if enum != prop_data["enum"][-1]:
    #                             self += " | "
    #                 else:
    #                     self += prop_data["type"]

    #                 if prop_name != list(function["parameters"]["properties"].keys())[-1]:
    #                     self += ",\n"
    #             self += """
    # }) => any;

    # """
    #             self[function['name']] = function
    #         self += "} // namespace functions\n"

    #         return self

    def _run_stateless(self, stateless_function, temperature=0.0, top_p=1.0, n=1):
        assert (
            Model._grammar_only == 0
        ), "We can't run grammar parsing while in context free mode! (for example inside a block closer)"

        logger.debug("start Model._run_stateless")

        # This needs to be here for streaming
        # if name is not None:
        #     self[name] = ""

        # replace ModelVariables with their actual values (note we save what we replaced so we can restore it later)
        replacements = replace_model_variables(stateless_function, self)

        # start the generation stream
        gen_obj = self.engine(self._current_prompt(), stateless_function)

        # we will return a new extended version of ourselves, which we track as `lm`
        lm = self

        lm.engine.metrics = lm.metrics.model_copy(deep=True)

        # single generation
        if n == 1:
            generated_value = ""
            # logprobs_out = []

            delayed_bytes = b""
            # last_is_generated = False

            new_lm_created = True
            for chunk in gen_obj:

                # we make everything full probability if we are not computing uncertainty
                # if not self.engine.compute_log_probs:
                #     chunk.new_bytes_prob = 1.0

                # convert the bytes to a string (delaying if we don't yet have a valid unicode string)
                lm.token_count += chunk.new_token_count
                chunk.new_bytes = delayed_bytes + chunk.new_bytes
                try:
                    new_text = chunk.new_bytes.decode("utf8")
                except UnicodeDecodeError:
                    delayed_bytes = chunk.new_bytes
                    continue
                delayed_bytes = b""

                if chunk.backtrack:
                    lm.engine.metrics.engine_backtrack_tokens += chunk.backtrack

                if len(chunk.new_bytes) > 0:
                    generated_value += new_text

                    # split chunk into generated and force_forwarded parts for better animated visualization
                    if chunk.generated_bytes:
                        lm += TextOutput(
                            value=chunk.generated_bytes.decode("utf8"),
                            is_generated=True,
                            token_count=0,
                            prob=0.0,
                            tokens=chunk.generated_tokens,
                        )

                    if chunk.force_forwarded_bytes:
                        lm += TextOutput(
                            value=chunk.force_forwarded_bytes.decode("utf8"),
                            is_force_forwarded=True,
                            token_count=0,
                            prob=0.0,
                            tokens=chunk.force_forwarded_tokens,
                        )

                    new_lm_created = True
                else:
                    new_lm_created = False

                if not lm.vis_chunk or new_lm_created:
                    lm.vis_chunk = VisBytesChunk(
                        bytes=chunk.new_bytes,
                        is_input=False,
                        # generated_bytes=chunk.generated_bytes,
                        generated_tokens=chunk.generated_tokens,
                        force_forwarded_tokens=chunk.force_forwarded_tokens,
                        backtrack=chunk.backtrack,
                        engine_outputs=chunk.engine_outputs,
                    )
                else:
                    # append to existing VisBytesChunk
                    lm.vis_chunk.bytes += chunk.new_bytes
                    lm.vis_chunk.backtrack += chunk.backtrack
                    lm.vis_chunk.engine_outputs += chunk.engine_outputs

                # last_is_generated = chunk.is_generated
                if len(chunk.capture_groups) > 0:
                    for k in chunk.capture_groups:
                        v = chunk.capture_groups[k]

                        # see if we are in a list_append mode
                        if isinstance(v, list):
                            for i, inner_v in enumerate(v):
                                # convert to a string if possible
                                # TODO: will need to not just always do this once we support images etc.
                                try:
                                    inner_v = (
                                        inner_v.decode("utf8")
                                        if isinstance(inner_v, bytes)
                                        else inner_v
                                    )
                                except UnicodeDecodeError:
                                    pass

                                if k not in lm or not isinstance(lm._variables[k], list):
                                    lm._variables[k] = []
                                    lm += CaptureOutput(name=k)
                                if k not in lm._variables_log_probs or not isinstance(
                                    lm._variables_log_probs[k], list
                                ):
                                    lm._variables_log_probs[k] = []

                                lm._variables[k].append(inner_v)
                                lm._variables_log_probs[k].append(
                                    chunk.capture_group_log_probs[k][i]
                                )
                                lm += CaptureOutput(
                                    name=k,
                                    value=inner_v,
                                    is_append=True,
                                    log_probs=lm._variables_log_probs[k][i],
                                )

                        # ...or standard assignment mode
                        else:
                            # convert to a string if possible
                            # TODO: will need to not just always do this once we support images etc.
                            try:
                                v = v.decode("utf8") if isinstance(v, bytes) else v
                            except UnicodeDecodeError:
                                pass

                            lm._variables[k] = v
                            lm._variables_log_probs[k] = chunk.capture_group_log_probs[k]
                            lm += CaptureOutput(
                                name=k,
                                value=v,
                                log_probs=chunk.capture_group_log_probs[k],
                            )

            # if len(chunk.capture_groups) > 0:
            #     for k in chunk.capture_groups:
            #         v = chunk.capture_groups[k]
            #         lm[k] = v.decode("utf8") if isinstance(v, bytes) else v

        unreplace_model_variables(replacements)

        logger.debug("finish Model._run_stateless")

        lm.metrics = lm.engine.metrics.model_copy(deep=True)

        return lm

    def get_per_token_stats(self) -> list[GenTokenExtra]:
        """Get the per token stats (prob, top-k, latency, etc.) for the model.

        Returns
            List[GenTokenExtra]: a list of GenToken objects.
        """

        paths = []
        model = self
        while model is not None:
            paths.append(model)
            if model._parent_id is None:
                break
            model: "Model" = self.engine.model_dict[model._parent_id]
        paths.reverse()

        vis_chunks: list[VisBytesChunk] = [
            path.vis_chunk for path in paths if path.vis_chunk is not None
        ]

        gen_tokens_infos: list[tuple[int, float, list[GenToken]]] = []
        gen_tokens_indices: list[int] = []
        for vis_chunk in vis_chunks:
            for engine_output in vis_chunk.engine_outputs:
                gen_tokens_infos.append(
                    (
                        engine_output.issued_token.token_id,
                        engine_output.issued_token.latency_ms,
                        engine_output.masked_top_k,
                    )
                )
            gen_tokens_indices.append(len(gen_tokens_infos) - 1)

        text = self._state
        token_ids = self.engine.tokenizer.encode(text.encode("utf-8"))

        # verify if text == encode(decode(text))
        decoded_text = self.engine.tokenizer.decode(token_ids).decode("utf-8")

        token_texts: list[str] = []
        if text == decoded_text:
            for idx, token_id in enumerate(token_ids):
                token_texts.append(self.engine.tokenizer.decode([token_id]).decode("utf-8"))
        else:
            # Some models like phi-3 removes spaces and line breaks
            # Scan through the text and find the missing chunks so we can map the token back into generated chunks by the parser later on
            ptr_idx = 0
            for token_id in token_ids:
                missing_chunk = ""
                decoded = self.engine.tokenizer.decode([token_id]).decode("utf-8")
                if not text[ptr_idx:].startswith(decoded):
                    _next_idx = ptr_idx
                    found = False
                    while _next_idx < len(text):
                        if text[_next_idx:].startswith(decoded):
                            found = True
                            break
                        _next_idx += 1

                    assert found, f"Failed to find the token {decoded} in the text {text}"
                    missing_chunk = text[ptr_idx:_next_idx]

                token_texts.append(missing_chunk + decoded)
                ptr_idx += len(missing_chunk + decoded)

        # NOTE (loc): Not all engines support the get_logits method
        try:
            # make sure token_ids start with BOS token if needed
            prev_token_ids_len = len(token_ids)
            if (
                len(token_ids) > 0
                and self.engine.tokenizer.bos_token_id != None
                and token_ids[0] != self.engine.tokenizer.bos_token_id
            ):
                token_ids = [self.engine.tokenizer.bos_token_id] + token_ids

            tokens_with_topk = self.engine.get_per_token_topk_probs(token_ids)

            # remove the BOS token
            if prev_token_ids_len != len(token_ids):
                token_ids = token_ids[1:]
                tokens_with_topk = tokens_with_topk[1:]

        except Exception as e:
            logger.warning(
                f"Failed to get the top k probabilities for the tokens {token_ids}. Error: {e}"
            )
            # FIXME (loc): assume prob 1.0 for all tokens
            tokens_with_topk = []
            for token_id, token_text in zip(token_ids, token_texts):
                tokens_with_topk.append(
                    GenTokenExtra(
                        token_id=token_id,
                        prob=1.0,
                        text=token_text,
                        top_k=[
                            GenToken(token_id=token_id, prob=1.0, text=token_text),
                        ],
                    )
                )

        start_idx = 0
        end_idx = 1
        start_pos = 0
        remainder = ""

        processed_gen_tokens = []
        # Map token back to generated chunk to extract correct info (is_generated, latency, etc.)
        for vis_chunk_idx, vis_chunk in enumerate(vis_chunks):
            vis_text = vis_chunk.bytes.decode("utf-8")

            if not vis_text:
                continue

            # Find the chunk starting at start_idx that contains the vis_text
            end_idx = start_idx
            _chunk = "".join(token_texts[start_idx : end_idx + 1])
            while vis_text not in _chunk and end_idx < len(token_texts):
                # expand the chunk
                end_idx += 1
                _chunk = "".join(token_texts[start_idx : end_idx + 1])

            if vis_text not in _chunk and end_idx >= len(token_texts):
                # failed = True
                # break
                raise Exception(f"Failed to find the {vis_text} in the tokens chunk {_chunk}")

            if vis_text == _chunk:
                # perfect match
                pass
            else:
                start_pos = _chunk.index(vis_text)
                remainder = _chunk[start_pos + len(vis_text) :]

            if remainder:
                # we have a current chunk that is larger than the vis_text
                # probably the last token is a partial token that spans across two chunks due to backtracking
                # we should not issue that token for now
                end_idx -= 1

            _chunk_token_ids = token_ids[start_idx : end_idx + 1]
            _chunk_tokens_with_topk = tokens_with_topk[start_idx : end_idx + 1]
            _chunk_token_texts = token_texts[start_idx : end_idx + 1]

            is_input = len(vis_chunk.input_tokens) > 0
            is_force_forwarded = len(vis_chunk.force_forwarded_tokens) > 0

            _gen_tokens: list[GenTokenExtra] = []
            for token_id, token_info_with_topk, token_text in zip(
                _chunk_token_ids, _chunk_tokens_with_topk, _chunk_token_texts
            ):
                prob = -1
                for _token in token_info_with_topk.top_k:
                    if _token.token_id == token_id:
                        prob = _token.prob
                        break

                _gen_token = GenTokenExtra(
                    token_id=token_id,
                    prob=prob,
                    text=token_text,
                    latency_ms=0,
                    is_input=is_input,
                    is_generated=False,
                    is_force_forwarded=False,
                )
                _gen_token.top_k = token_info_with_topk.top_k
                _gen_tokens.append(_gen_token)

            for i, _gen_token in enumerate(_gen_tokens):
                if not is_input:
                    if i < len(vis_chunk.generated_tokens):
                        _gen_token.is_generated = True
                    else:
                        if is_force_forwarded:
                            _gen_token.is_force_forwarded = True

                    # Start from the end of current chunk
                    # go backwards to find the match between token and associated text string
                    found_perfect_match = False
                    max_idx = gen_tokens_indices[vis_chunk_idx]
                    for idx in range(max_idx, -1, -1):
                        if _gen_token.token_id == gen_tokens_infos[idx][0]:
                            _gen_token.latency_ms = gen_tokens_infos[idx][1]
                            _masked_top_k = gen_tokens_infos[idx][2]

                            # if we find a match in tokens list generated by the engine, then this token should be marked as generated
                            _gen_token.is_generated = True
                            _gen_token.is_force_forwarded = False

                            if _masked_top_k is None:
                                # in free accepting state, no masking
                                for _token in _gen_token.top_k:
                                    _token.is_masked = False
                            else:
                                _masked_tokens = [token.token_id for token in _masked_top_k]
                                for _token in _gen_token.top_k:
                                    if _token.token_id not in _masked_tokens:
                                        _token.is_masked = True
                                    else:
                                        _token.is_masked = False

                            found_perfect_match = True
                            break

                    # NOTE (loc): There are cases that the generated token and issued token are not matched
                    # for example, the engine may issue token "pl" but the parser decides to generate token "plate" due to the constraints
                    # To mitigate the issue, we narrow down the search space to find the text that may contain the generated token
                    if not found_perfect_match:
                        # only search within this chunk
                        max_idx = gen_tokens_indices[vis_chunk_idx]
                        prev_max_idx = (
                            -1 if vis_chunk_idx == 0 else gen_tokens_indices[vis_chunk_idx - 1] - 1
                        )
                        for idx in range(max_idx, prev_max_idx, -1):
                            if (
                                self.engine.tokenizer.decode([gen_tokens_infos[idx][0]]).decode(
                                    "utf-8"
                                )
                                in _gen_token.text
                            ):
                                _gen_token.latency_ms = gen_tokens_infos[idx][1]
                                _masked_top_k = gen_tokens_infos[idx][2]

                                # if we find a match in tokens list generated by the engine, then this token should be marked as generated
                                _gen_token.is_generated = True
                                _gen_token.is_force_forwarded = False

                                if _masked_top_k is None:
                                    # in free accepting state, no masking
                                    for _token in _gen_token.top_k:
                                        _token.is_masked = False
                                else:
                                    _masked_tokens = [token.token_id for token in _masked_top_k]
                                    for _token in _gen_token.top_k:
                                        if (
                                            _token.token_id not in _masked_tokens
                                            and _token.token_id != _gen_token.token_id
                                        ):
                                            _token.is_masked = True
                                        else:
                                            _token.is_masked = False

                                break
                else:
                    # input tokens are not masked
                    for _token in _gen_token.top_k:
                        _token.is_masked = False

            for _gen_token in _gen_tokens:
                if _gen_token.text != "":
                    processed_gen_tokens.append(_gen_token)

            start_idx = end_idx + 1

            start_pos = 0
            remainder = ""

        return processed_gen_tokens


class ModelStream:
    def __init__(self, model, grammar=None, timeout=5):
        """Create a model stream object that delays execution until it is iterated over."""
        if model.echo:
            model = model.copy()
            model.echo = False  # turn off display echoing
        self.model = model
        self.grammar = grammar
        self.timeout = timeout

    def __add__(self, grammar):
        """Extend this delayed chain of execution with another grammar append."""
        if self.grammar is None:
            return ModelStream(self.model, grammar)
        else:
            return ModelStream(self.model, self.grammar + grammar)

    def _inner_run(self, model):
        """This runs the model stream without iterating, and is only using internally by __iter__."""
        if isinstance(self.grammar, ModelStream):
            model = self.grammar._inner_run(model)
        elif self.grammar is None:
            model = self.model + ""
        else:
            model = self.model + self.grammar

    def __iter__(self):
        """Starts a thread to execute the model and grammar, yielding events as they occur."""

        # Create a thread-safe queue to hold events
        with CaptureEvents(self.model) as events:

            # Define the target function for the thread
            def target():
                try:
                    self._inner_run(self.model)
                    events.put(None)  # mark that we are done
                except BaseException as ex:
                    events.put(ex)

            # Start the thread
            thread = threading.Thread(target=target)
            thread.start()

            # Yield events from the queue as they become available
            while True:
                try:
                    # Wait for an event with a timeout to allow for thread termination
                    event = events.get(timeout=self.timeout)
                    if event is None:
                        break
                    elif isinstance(event, BaseException):
                        raise event
                    yield event
                except queue.Empty:
                    # Check if the thread is still alive
                    if not thread.is_alive():
                        break

            # Ensure the thread has completed
            thread.join()


class Chat(Model):
    """The base class for all chat-tuned models."""

    def get_role_start(self, role_name, **kwargs):
        """The starting grammar for a role.

        By default we follow the GPT role tag start conventions.

        Parameters
        ----------
        role_name : str
            The name of the role, like "user", or "assistant"
        kwargs : dict
            This kwargs are added to the role start as arguments.
        """
        return (
            "<|im_start|>" + role_name + "".join([f' {k}="{v}"' for k, v in kwargs.items()]) + "\n"
        )

    def get_role_end(self, role_name=None):
        """The ending bytes for a role.

        Note that we cannot use a grammar in closers because they need to remain constant
        so we can append them whenever we need a representation before the final closing of the context.
        By default we follow the GPT role tag end conventions.

        Parameters
        ----------
        role_name : str
            The name of the role, like "user", or "assistant"
        """
        return "<|im_end|>"


class Instruct(Model):
    """The base class for all instruction-tuned models."""

    def get_role_start(self, role_name, **kwargs):
        raise Exception("Subclasses need to define what the role start should be!")

    def get_role_end(self, role_name=None):
        raise Exception("Subclasses need to define what the role end should be!")


class GrammarOnly:
    def __enter__(self):
        Model._grammar_only += 1

    def __exit__(self, exc_type, exc_value, traceback):
        Model._grammar_only -= 1


def grammar_only():
    """Returns a context manager that ensures only grammars are executed (not full python functions)."""
    return GrammarOnly()


class ConstraintException(Exception):
    def __init__(self, *args, **kwargs):
        self.prompt = kwargs.pop("prompt", None)
        self.data = kwargs.pop("data", None)
        super().__init__(*args, **kwargs)


class MonitoringMetric(str, Enum):
    CPU_USAGE = "cpu_usage"
    MEM_USAGE = "mem_usage"
    GPU_USAGE = "gpu_usage"
    GPU_USED_MEM = "gpu_used_mem"
    GPU_TOTAL_MEM = "gpu_total_mem"
    INPUT_TOKENS = "input_tokens"
    OUTPUT_TOKENS = "output_tokens"
    BACKTRACK_TOKENS = "backtrack_tokens"
    TOKEN_COUNT = "token_count"
    TOKEN_REDUCTION = "token_reduction"
    AVG_LATENCY = "avg_latency"


ALL_METRICS = [
    MonitoringMetric.CPU_USAGE,
    MonitoringMetric.MEM_USAGE,
    MonitoringMetric.GPU_USAGE,
    MonitoringMetric.GPU_USED_MEM,
    MonitoringMetric.GPU_TOTAL_MEM,
    MonitoringMetric.INPUT_TOKENS,
    MonitoringMetric.OUTPUT_TOKENS,
    MonitoringMetric.BACKTRACK_TOKENS,
    MonitoringMetric.TOKEN_COUNT,
    MonitoringMetric.TOKEN_REDUCTION,
    MonitoringMetric.AVG_LATENCY,
]


def _monitor_fn(
    stop_flag,
    metrics_dict: dict[MonitoringMetric, list],
    max_size: int = 100,
    interval_ms: float = 1000,
):
    # print("Monitoring started")

    to_collect_gpu_stats = False
    has_gpustat = False
    try:
        import gpustat

        has_gpustat = True
    except:
        logger.warning("gpustat is not installed, run `pip install gpustat` to collect GPU stats.")

    if has_gpustat:
        try:
            gpu_stats = gpustat.GPUStatCollection.new_query()
            if len(gpu_stats) > 0:
                # only collect GPU stats if there is at least one GPU
                to_collect_gpu_stats = True
        except:
            logger.warning("Non-Nvidia GPU monitoring is not supported in this version.")

    try:
        while not stop_flag.value:
            t0 = time.time()

            # cpu_percent = psutil.cpu_percent(interval=1)
            cpu_percent = psutil.cpu_percent()
            memory_usage = psutil.virtual_memory()

            metrics_dict[MonitoringMetric.CPU_USAGE].append(cpu_percent)
            metrics_dict[MonitoringMetric.MEM_USAGE].append(memory_usage.percent)

            if to_collect_gpu_stats:
                gpu_stats = gpustat.GPUStatCollection.new_query()

                usage = [gpu.utilization for gpu in gpu_stats.gpus]
                mem_usage = [gpu.memory_used for gpu in gpu_stats.gpus]
                mem_total = [gpu.memory_total for gpu in gpu_stats.gpus]

                metrics_dict[MonitoringMetric.GPU_USAGE].append(usage)
                metrics_dict[MonitoringMetric.GPU_USED_MEM].append(mem_usage)
                metrics_dict[MonitoringMetric.GPU_TOTAL_MEM].append(mem_total)

            for metrics in metrics_dict.values():
                if len(metrics) > max_size:
                    metrics.pop(0)

            lat = time.time() - t0

            # sleep for the remaining time of the interval
            sleep_time = interval_ms / 1000.0 - lat
            if sleep_time < 0:
                time.sleep(sleep_time)
    except Exception as e:
        # print(f"Error in monitoring: {e}")
        pass

    # print("Monitoring stopped")


class Monitor:
    """Monitoring service to collect necessary metrics for visualization"""

    def __init__(self, engine: Engine, **kwargs):
        self.engine = engine
        self.mp_manager = Manager()

        # use list instead of queue for easily accessing each item, e.g., last item
        self.max_size = kwargs.get("max_size", 100)

        self.metrics_dict = {
            MonitoringMetric.CPU_USAGE: self.mp_manager.list(),
            MonitoringMetric.MEM_USAGE: self.mp_manager.list(),
            MonitoringMetric.GPU_USAGE: self.mp_manager.list(),
            MonitoringMetric.GPU_USED_MEM: self.mp_manager.list(),
            MonitoringMetric.GPU_TOTAL_MEM: self.mp_manager.list(),
        }

        self.stop_flag = self.mp_manager.Value("b", False)
        self.process = None

        self.per_token_metrics = []  # store metrics per token in token list

    def start(self):
        self.process = Process(
            target=_monitor_fn, args=(self.stop_flag, self.metrics_dict, self.max_size)
        )
        self.process.start()

    def stop(self):
        if self.process:
            self.stop_flag.value = True
            self.process.join()

            for metrics in self.metrics_dict.values():
                metrics[:] = []  # NOTE(nopdive): ListProxy does not have .clear method.

    def reset(self):
        self.stop()

        for metrics in self.metrics_dict.values():
            metrics.clear()

        self.start()

    def get_metrics(
        self, metrics=None, lm: Union[Model, None] = None
    ) -> dict[MonitoringMetric, Any]:
        if metrics is None:
            metrics = ALL_METRICS
        result = {}

        for metric in metrics:
            if metric in [
                MonitoringMetric.CPU_USAGE,
                MonitoringMetric.MEM_USAGE,
                MonitoringMetric.GPU_USAGE,
                MonitoringMetric.GPU_USED_MEM,
                MonitoringMetric.GPU_TOTAL_MEM,
            ]:
                result[metric] = (
                    self.metrics_dict[metric][-1] if len(self.metrics_dict[metric]) > 0 else None
                )
            elif metric == MonitoringMetric.INPUT_TOKENS:
                result[metric] = self.engine.metrics.engine_input_tokens
            elif metric == MonitoringMetric.OUTPUT_TOKENS:
                result[metric] = self.engine.metrics.engine_output_tokens
            elif metric == MonitoringMetric.BACKTRACK_TOKENS:
                result[metric] = self.engine.metrics.engine_backtrack_tokens
            elif metric == MonitoringMetric.TOKEN_COUNT:
                result[metric] = lm.token_count if lm is not None else None
            elif metric == MonitoringMetric.TOKEN_REDUCTION:
                if lm is not None and lm.token_count > 0:
                    result[metric] = 1 - min(1, (lm.metrics.engine_output_tokens / lm.token_count))
                else:
                    result[metric] = None
            elif metric == MonitoringMetric.AVG_LATENCY:
                if lm is None:
                    result[metric] = None
                else:
                    lats = []
                    model = lm
                    while model._parent is not None:
                        if model.vis_chunk:
                            for token in model.vis_chunk.generated_tokens:
                                lats.append(token.latency_ms)
                            for token in model.vis_chunk.force_forwarded_tokens:
                                lats.append(token.latency_ms)
                        model = model._parent

                    if len(lats) == 0:
                        result[metric] = None
                    else:
                        result[metric] = np.mean(lats)

        return result

    def get_metric(self, metric: MonitoringMetric, lm: Union[Model, None] = None) -> Any:
        return self.get_metrics([metric], lm)[metric]<|MERGE_RESOLUTION|>--- conflicted
+++ resolved
@@ -339,18 +339,12 @@
         parser = self.start(prompt, grammar, ensure_bos_token)
 
         has_get_logits = True
-<<<<<<< HEAD
         engine_output = None
         logits_lat_ms = 0
         while not parser.done():
             t0 = time.time()
 
             tokens, mid_process_fut, backtrack = parser.advance(engine_output)
-=======
-        token = None
-        while True:
-            tokens, mask_fut = parser.advance(token)
->>>>>>> 50a5c395
 
             # Note that has_pending_stop implies that the response is a stop response,
             # but the converse is not true. We can therefore avoid some (but not all)
