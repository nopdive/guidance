--- conflicted
+++ resolved
@@ -31,16 +31,8 @@
     long_description="Guidance enables you to control modern language models more effectively and efficiently than traditional prompting or chaining. Guidance programs allow you to interleave generation, prompting, and logical control into a single continuous flow matching how the language model actually processes the text.",
     packages=find_packages(exclude=["notebooks", "client", "tests", "tests.*"]),
     package_data={"guidance": ["resources/*"]},
-<<<<<<< HEAD
     ext_modules=[Pybind11Extension("guidance.cpp", ["guidance/_cpp/main.cpp", "guidance/_cpp/byte_trie.cpp"])],
     rust_extensions=[RustExtension("guidance._rust.guidancerust", "guidance/_rust/Cargo.toml", binding=Binding.PyO3)],
-=======
-    ext_modules=[
-        Pybind11Extension(
-            "guidance.cpp", ["guidance/_cpp/main.cpp", "guidance/_cpp/byte_trie.cpp"]
-        )
-    ],
->>>>>>> 61672255
     cmdclass={"build_ext": build_ext},
     python_requires=">=3.8",
     install_requires=[
