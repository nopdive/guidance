--- conflicted
+++ resolved
@@ -30,12 +30,8 @@
     "requests",
     "psutil",
     "tiktoken>=0.3",
-<<<<<<< HEAD
-    "llguidance==0.5.0",
     "guidance-stitch",
-=======
     "llguidance==0.5.1",
->>>>>>> 326bc1c1
 ]
 
 # Our basic list of 'extras'
