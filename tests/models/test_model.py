--- conflicted
+++ resolved
@@ -48,7 +48,6 @@
     lm = gpt2 + ("This is a story of 10 or 5 or " + zero_or_more(byte_range(b'0', b'9')))
     assert len(lm) > len("This is a story of 10 or 5 or ")
 
-<<<<<<< HEAD
 def test_stream():
     lm = get_model("transformers:gpt2").stream()
     lm += select(["item1", "item2"])
@@ -65,7 +64,7 @@
     lm += my_function()
     with pytest.raises(Exception):
         list(lm)
-=======
+
 def test_stream_add_multiple():
     '''Test to make sure multiple additions to a ModelStream are all respected'''
     lm = get_model("transformers:gpt2").stream()
@@ -73,4 +72,3 @@
     lm += ''
     *_, last_lm = lm
     assert str(last_lm) in ["item1", "item2"]
->>>>>>> 68738703
